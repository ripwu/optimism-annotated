.DS_Store
node_modules
results
temp
.nyc_output
coverage.json
*.tsbuildinfo

dist
artifacts
cache

l2geth/build/bin
packages/contracts/deployments/custom
packages/contracts/coverage*
packages/contracts/@ens*
packages/contracts/@openzeppelin*
packages/contracts/hardhat*

packages/data-transport-layer/db

# vim
*.sw*

.env
.env*
<<<<<<< HEAD
!.env.example
*.log
=======
*.log

.idea
package-lock.json
>>>>>>> c57e0346
<|MERGE_RESOLUTION|>--- conflicted
+++ resolved
@@ -24,12 +24,8 @@
 
 .env
 .env*
-<<<<<<< HEAD
 !.env.example
-*.log
-=======
 *.log
 
 .idea
-package-lock.json
->>>>>>> c57e0346
+package-lock.json